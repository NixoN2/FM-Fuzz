name: Build CVC5

on:
  workflow_dispatch:
    inputs:
      cvc5_commit_hash:
        description: 'Optional: CVC5 commit hash to build (skips upstream check)'
        required: false
        type: string
  schedule:
    - cron: '0 * * * *'  # Run every hour

jobs:
  check-upstream:
    runs-on: ubuntu-latest
    outputs:
      build_needed: ${{ steps.set-outputs.outputs.build_needed }}
      sha: ${{ steps.set-outputs.outputs.sha }}
<<<<<<< HEAD

    steps:
      - name: Checkout
        uses: actions/checkout@v5

=======
    
    steps:
      - name: Checkout
        uses: actions/checkout@v5
      
>>>>>>> 490e81b2
      - name: Download last built SHA from artifacts
        if: inputs.cvc5_commit_hash == ''
        uses: dawidd6/action-download-artifact@v6
        id: download-sha
        continue-on-error: true
        with:
          name: cvc5-last-sha
          path: .cache
          github_token: ${{ secrets.GITHUB_TOKEN }}
          workflow: cvc5.yml
<<<<<<< HEAD

=======
      
>>>>>>> 490e81b2
      - name: Check upstream or use provided commit
        id: set-outputs
        run: |
          if [ -n "${{ inputs.cvc5_commit_hash }}" ]; then
            echo "🔨 Building provided commit hash: ${{ inputs.cvc5_commit_hash }}"
            echo "build_needed=true" >> $GITHUB_OUTPUT
            echo "sha=${{ inputs.cvc5_commit_hash }}" >> $GITHUB_OUTPUT
          else
            echo "📥 Checking for upstream changes..."
            # Ensure .cache directory exists
            mkdir -p .cache
            ./scripts/check-upstream.sh cvc5 https://github.com/cvc5/cvc5.git
            echo "build_needed=$(cat .build_status | grep build_needed | cut -d'=' -f2)" >> $GITHUB_OUTPUT
            echo "sha=$(cat .build_status | grep sha | cut -d'=' -f2)" >> $GITHUB_OUTPUT
          fi
<<<<<<< HEAD

=======
      
>>>>>>> 490e81b2
      - name: Upload last built SHA artifact (keep fresh when no build needed)
        if: inputs.cvc5_commit_hash == '' && steps.set-outputs.outputs.build_needed == 'false'
        run: |
          mkdir -p .cache
          if [ ! -f ".cache/cvc5_last_sha" ]; then
            echo "${{ steps.set-outputs.outputs.sha }}" > .cache/cvc5_last_sha
          fi
<<<<<<< HEAD

=======
      
>>>>>>> 490e81b2
      - name: Upload last built SHA artifact
        if: inputs.cvc5_commit_hash == '' && steps.set-outputs.outputs.build_needed == 'false'
        uses: actions/upload-artifact@v4
        with:
          name: cvc5-last-sha
          path: .cache/cvc5_last_sha
          retention-days: 30
          if-no-files-found: ignore

  build-static:
    needs: check-upstream
    if: needs.check-upstream.outputs.build_needed == 'true'
    runs-on: ubuntu-latest
<<<<<<< HEAD

    steps:
      - name: Checkout
        uses: actions/checkout@v5

=======
    
    steps:
      - name: Checkout
        uses: actions/checkout@v5
      
>>>>>>> 490e81b2
      - name: Prepare CVC5 for specific commit
        if: inputs.cvc5_commit_hash != ''
        run: |
          echo "🔨 Building specific commit: ${{ inputs.cvc5_commit_hash }}"
          if [ -d "cvc5" ]; then
            rm -rf cvc5
          fi
          git clone https://github.com/cvc5/cvc5.git cvc5
          cd cvc5
          git checkout ${{ inputs.cvc5_commit_hash }}
          echo "Checked out commit: $(git rev-parse HEAD)"
          cd ..
<<<<<<< HEAD

      - name: Build CVC5 static binary
        run: ./scripts/cvc5/build.sh --static

=======
      
      - name: Build CVC5 static binary
        run: ./scripts/cvc5/build.sh --static
      
>>>>>>> 490e81b2
      - name: Get commit hash
        id: get-commit
        working-directory: cvc5
        run: |
          COMMIT_HASH=$(git rev-parse HEAD)
          echo "commit_hash=$COMMIT_HASH" >> $GITHUB_OUTPUT
          echo "CVC5 commit hash: $COMMIT_HASH"
<<<<<<< HEAD

=======
      
>>>>>>> 490e81b2
      - name: Measure binary size
        working-directory: cvc5
        run: |
          if [ -f "./build/bin/cvc5" ]; then
            BINARY_SIZE=$(du -h ./build/bin/cvc5 | cut -f1)
            BINARY_SIZE_BYTES=$(stat -f%z ./build/bin/cvc5 2>/dev/null || stat -c%s ./build/bin/cvc5 2>/dev/null)
            echo "Binary size: $BINARY_SIZE ($BINARY_SIZE_BYTES bytes)"
            echo "binary_size=$BINARY_SIZE" >> $GITHUB_OUTPUT
            echo "binary_size_bytes=$BINARY_SIZE_BYTES" >> $GITHUB_OUTPUT
          else
            echo "ERROR: Binary not found at ./build/bin/cvc5"
            exit 1
          fi
<<<<<<< HEAD

=======
      
>>>>>>> 490e81b2
      - name: Compress binary with tar.gz
        working-directory: cvc5/build/bin
        run: |
          tar -czf cvc5.tar.gz cvc5
          COMPRESSED_SIZE=$(du -h cvc5.tar.gz | cut -f1)
          echo "Compressed size: $COMPRESSED_SIZE"
<<<<<<< HEAD

=======
      
>>>>>>> 490e81b2
      - name: Upload static binary artifact
        uses: actions/upload-artifact@v4
        with:
          name: cvc5-${{ steps.get-commit.outputs.commit_hash }}
          path: cvc5/build/bin/cvc5.tar.gz
          retention-days: 7
<<<<<<< HEAD

      - name: Update last built SHA artifact
        if: inputs.cvc5_commit_hash == ''
        run: |
          mkdir -p .cache
          echo "${{ steps.get-commit.outputs.commit_hash }}" > .cache/cvc5_last_sha

      - name: Upload last built SHA artifact
        if: inputs.cvc5_commit_hash == ''
=======
      
      - name: Update last built SHA artifact
        run: |
          mkdir -p .cache
          echo "${{ steps.get-commit.outputs.commit_hash }}" > .cache/cvc5_last_sha
      
      - name: Upload last built SHA artifact
>>>>>>> 490e81b2
        uses: actions/upload-artifact@v4
        with:
          name: cvc5-last-sha
          path: .cache/cvc5_last_sha
          retention-days: 30
          overwrite: true

  build-static-coverage:
    needs: check-upstream
    if: needs.check-upstream.outputs.build_needed == 'true'
    runs-on: ubuntu-latest
<<<<<<< HEAD

    steps:
      - name: Checkout
        uses: actions/checkout@v5

=======
    
    steps:
      - name: Checkout
        uses: actions/checkout@v5
      
>>>>>>> 490e81b2
      - name: Clean any previous build
        run: |
          if [ -d "cvc5/build" ]; then
            rm -rf cvc5/build
            echo "Cleaned previous build directory"
          fi
<<<<<<< HEAD

=======
      
>>>>>>> 490e81b2
      - name: Prepare CVC5 for specific commit
        if: inputs.cvc5_commit_hash != ''
        run: |
          echo "🔨 Building specific commit: ${{ inputs.cvc5_commit_hash }}"
          if [ -d "cvc5" ]; then
            rm -rf cvc5
          fi
          git clone https://github.com/cvc5/cvc5.git cvc5
          cd cvc5
          git checkout ${{ inputs.cvc5_commit_hash }}
          echo "Checked out commit: $(git rev-parse HEAD)"
          cd ..
<<<<<<< HEAD

      - name: Build CVC5 static binary with coverage
        run: ./scripts/cvc5/build.sh --static --coverage

=======
      
      - name: Build CVC5 static binary with coverage
        run: ./scripts/cvc5/build.sh --static --coverage
      
>>>>>>> 490e81b2
      - name: Get commit hash
        id: get-commit
        working-directory: cvc5
        run: |
          COMMIT_HASH=$(git rev-parse HEAD)
          echo "commit_hash=$COMMIT_HASH" >> $GITHUB_OUTPUT
          echo "CVC5 commit hash: $COMMIT_HASH"
<<<<<<< HEAD

=======
      
>>>>>>> 490e81b2
      - name: Measure binary size
        working-directory: cvc5
        run: |
          if [ -f "./build/bin/cvc5" ]; then
            BINARY_SIZE=$(du -h ./build/bin/cvc5 | cut -f1)
            BINARY_SIZE_BYTES=$(stat -f%z ./build/bin/cvc5 2>/dev/null || stat -c%s ./build/bin/cvc5 2>/dev/null)
            echo "Binary size: $BINARY_SIZE ($BINARY_SIZE_BYTES bytes)"
            echo "binary_size=$BINARY_SIZE" >> $GITHUB_OUTPUT
            echo "binary_size_bytes=$BINARY_SIZE_BYTES" >> $GITHUB_OUTPUT
          else
            echo "ERROR: Binary not found at ./build/bin/cvc5"
            exit 1
          fi
<<<<<<< HEAD

=======
      
>>>>>>> 490e81b2
      - name: Compress binary with tar.gz
        working-directory: cvc5/build/bin
        run: |
          tar -czf cvc5.tar.gz cvc5
          COMPRESSED_SIZE=$(du -h cvc5.tar.gz | cut -f1)
          echo "Compressed size: $COMPRESSED_SIZE"
<<<<<<< HEAD

=======
      
>>>>>>> 490e81b2
      - name: Upload static coverage binary artifact
        uses: actions/upload-artifact@v4
        with:
          name: coverage-cvc5-${{ steps.get-commit.outputs.commit_hash }}
          path: cvc5/build/bin/cvc5.tar.gz
          retention-days: 7
<<<<<<< HEAD

      - name: Update last built SHA artifact
        if: inputs.cvc5_commit_hash == ''
        run: |
          mkdir -p .cache
          echo "${{ steps.get-commit.outputs.commit_hash }}" > .cache/cvc5_last_sha

      - name: Upload last built SHA artifact
        if: inputs.cvc5_commit_hash == ''
=======
      
      - name: Update last built SHA artifact
        run: |
          mkdir -p .cache
          echo "${{ steps.get-commit.outputs.commit_hash }}" > .cache/cvc5_last_sha
      
      - name: Upload last built SHA artifact
>>>>>>> 490e81b2
        uses: actions/upload-artifact@v4
        with:
          name: cvc5-last-sha
          path: .cache/cvc5_last_sha
          retention-days: 30
          overwrite: true

  skip-build:
    needs: check-upstream
    if: needs.check-upstream.outputs.build_needed == 'false'
    runs-on: ubuntu-latest
    steps:
      - name: Skip build (up to date)
        run: echo "✅ CVC5 is up to date - skipping build"<|MERGE_RESOLUTION|>--- conflicted
+++ resolved
@@ -16,19 +16,11 @@
     outputs:
       build_needed: ${{ steps.set-outputs.outputs.build_needed }}
       sha: ${{ steps.set-outputs.outputs.sha }}
-<<<<<<< HEAD
-
+    
     steps:
       - name: Checkout
         uses: actions/checkout@v5
-
-=======
-    
-    steps:
-      - name: Checkout
-        uses: actions/checkout@v5
-      
->>>>>>> 490e81b2
+      
       - name: Download last built SHA from artifacts
         if: inputs.cvc5_commit_hash == ''
         uses: dawidd6/action-download-artifact@v6
@@ -39,11 +31,7 @@
           path: .cache
           github_token: ${{ secrets.GITHUB_TOKEN }}
           workflow: cvc5.yml
-<<<<<<< HEAD
-
-=======
-      
->>>>>>> 490e81b2
+      
       - name: Check upstream or use provided commit
         id: set-outputs
         run: |
@@ -59,11 +47,7 @@
             echo "build_needed=$(cat .build_status | grep build_needed | cut -d'=' -f2)" >> $GITHUB_OUTPUT
             echo "sha=$(cat .build_status | grep sha | cut -d'=' -f2)" >> $GITHUB_OUTPUT
           fi
-<<<<<<< HEAD
-
-=======
-      
->>>>>>> 490e81b2
+      
       - name: Upload last built SHA artifact (keep fresh when no build needed)
         if: inputs.cvc5_commit_hash == '' && steps.set-outputs.outputs.build_needed == 'false'
         run: |
@@ -71,11 +55,7 @@
           if [ ! -f ".cache/cvc5_last_sha" ]; then
             echo "${{ steps.set-outputs.outputs.sha }}" > .cache/cvc5_last_sha
           fi
-<<<<<<< HEAD
-
-=======
-      
->>>>>>> 490e81b2
+      
       - name: Upload last built SHA artifact
         if: inputs.cvc5_commit_hash == '' && steps.set-outputs.outputs.build_needed == 'false'
         uses: actions/upload-artifact@v4
@@ -89,19 +69,11 @@
     needs: check-upstream
     if: needs.check-upstream.outputs.build_needed == 'true'
     runs-on: ubuntu-latest
-<<<<<<< HEAD
-
+    
     steps:
       - name: Checkout
         uses: actions/checkout@v5
-
-=======
-    
-    steps:
-      - name: Checkout
-        uses: actions/checkout@v5
-      
->>>>>>> 490e81b2
+      
       - name: Prepare CVC5 for specific commit
         if: inputs.cvc5_commit_hash != ''
         run: |
@@ -114,17 +86,10 @@
           git checkout ${{ inputs.cvc5_commit_hash }}
           echo "Checked out commit: $(git rev-parse HEAD)"
           cd ..
-<<<<<<< HEAD
-
+      
       - name: Build CVC5 static binary
         run: ./scripts/cvc5/build.sh --static
-
-=======
-      
-      - name: Build CVC5 static binary
-        run: ./scripts/cvc5/build.sh --static
-      
->>>>>>> 490e81b2
+      
       - name: Get commit hash
         id: get-commit
         working-directory: cvc5
@@ -132,11 +97,7 @@
           COMMIT_HASH=$(git rev-parse HEAD)
           echo "commit_hash=$COMMIT_HASH" >> $GITHUB_OUTPUT
           echo "CVC5 commit hash: $COMMIT_HASH"
-<<<<<<< HEAD
-
-=======
-      
->>>>>>> 490e81b2
+      
       - name: Measure binary size
         working-directory: cvc5
         run: |
@@ -150,47 +111,27 @@
             echo "ERROR: Binary not found at ./build/bin/cvc5"
             exit 1
           fi
-<<<<<<< HEAD
-
-=======
-      
->>>>>>> 490e81b2
+      
       - name: Compress binary with tar.gz
         working-directory: cvc5/build/bin
         run: |
           tar -czf cvc5.tar.gz cvc5
           COMPRESSED_SIZE=$(du -h cvc5.tar.gz | cut -f1)
           echo "Compressed size: $COMPRESSED_SIZE"
-<<<<<<< HEAD
-
-=======
-      
->>>>>>> 490e81b2
+      
       - name: Upload static binary artifact
         uses: actions/upload-artifact@v4
         with:
           name: cvc5-${{ steps.get-commit.outputs.commit_hash }}
           path: cvc5/build/bin/cvc5.tar.gz
           retention-days: 7
-<<<<<<< HEAD
-
+      
       - name: Update last built SHA artifact
-        if: inputs.cvc5_commit_hash == ''
         run: |
           mkdir -p .cache
           echo "${{ steps.get-commit.outputs.commit_hash }}" > .cache/cvc5_last_sha
-
+      
       - name: Upload last built SHA artifact
-        if: inputs.cvc5_commit_hash == ''
-=======
-      
-      - name: Update last built SHA artifact
-        run: |
-          mkdir -p .cache
-          echo "${{ steps.get-commit.outputs.commit_hash }}" > .cache/cvc5_last_sha
-      
-      - name: Upload last built SHA artifact
->>>>>>> 490e81b2
         uses: actions/upload-artifact@v4
         with:
           name: cvc5-last-sha
@@ -202,30 +143,18 @@
     needs: check-upstream
     if: needs.check-upstream.outputs.build_needed == 'true'
     runs-on: ubuntu-latest
-<<<<<<< HEAD
-
+    
     steps:
       - name: Checkout
         uses: actions/checkout@v5
-
-=======
-    
-    steps:
-      - name: Checkout
-        uses: actions/checkout@v5
-      
->>>>>>> 490e81b2
+      
       - name: Clean any previous build
         run: |
           if [ -d "cvc5/build" ]; then
             rm -rf cvc5/build
             echo "Cleaned previous build directory"
           fi
-<<<<<<< HEAD
-
-=======
-      
->>>>>>> 490e81b2
+      
       - name: Prepare CVC5 for specific commit
         if: inputs.cvc5_commit_hash != ''
         run: |
@@ -238,17 +167,10 @@
           git checkout ${{ inputs.cvc5_commit_hash }}
           echo "Checked out commit: $(git rev-parse HEAD)"
           cd ..
-<<<<<<< HEAD
-
+      
       - name: Build CVC5 static binary with coverage
         run: ./scripts/cvc5/build.sh --static --coverage
-
-=======
-      
-      - name: Build CVC5 static binary with coverage
-        run: ./scripts/cvc5/build.sh --static --coverage
-      
->>>>>>> 490e81b2
+      
       - name: Get commit hash
         id: get-commit
         working-directory: cvc5
@@ -256,11 +178,7 @@
           COMMIT_HASH=$(git rev-parse HEAD)
           echo "commit_hash=$COMMIT_HASH" >> $GITHUB_OUTPUT
           echo "CVC5 commit hash: $COMMIT_HASH"
-<<<<<<< HEAD
-
-=======
-      
->>>>>>> 490e81b2
+      
       - name: Measure binary size
         working-directory: cvc5
         run: |
@@ -274,47 +192,27 @@
             echo "ERROR: Binary not found at ./build/bin/cvc5"
             exit 1
           fi
-<<<<<<< HEAD
-
-=======
-      
->>>>>>> 490e81b2
+      
       - name: Compress binary with tar.gz
         working-directory: cvc5/build/bin
         run: |
           tar -czf cvc5.tar.gz cvc5
           COMPRESSED_SIZE=$(du -h cvc5.tar.gz | cut -f1)
           echo "Compressed size: $COMPRESSED_SIZE"
-<<<<<<< HEAD
-
-=======
-      
->>>>>>> 490e81b2
+      
       - name: Upload static coverage binary artifact
         uses: actions/upload-artifact@v4
         with:
           name: coverage-cvc5-${{ steps.get-commit.outputs.commit_hash }}
           path: cvc5/build/bin/cvc5.tar.gz
           retention-days: 7
-<<<<<<< HEAD
-
+      
       - name: Update last built SHA artifact
-        if: inputs.cvc5_commit_hash == ''
         run: |
           mkdir -p .cache
           echo "${{ steps.get-commit.outputs.commit_hash }}" > .cache/cvc5_last_sha
-
+      
       - name: Upload last built SHA artifact
-        if: inputs.cvc5_commit_hash == ''
-=======
-      
-      - name: Update last built SHA artifact
-        run: |
-          mkdir -p .cache
-          echo "${{ steps.get-commit.outputs.commit_hash }}" > .cache/cvc5_last_sha
-      
-      - name: Upload last built SHA artifact
->>>>>>> 490e81b2
         uses: actions/upload-artifact@v4
         with:
           name: cvc5-last-sha
